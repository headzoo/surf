package browser

import (
	"html"
	"net/url"
	"strings"

	"io"
	"github.com/PuerkitoBio/goquery"
	"github.com/headzoo/surf/errors"
)

// Submittable represents an element that may be submitted, such as a form.
type Submittable interface {
	Method() string
	Action() string
	Input(name, value string) error
	Set(name, value string) error

	// Remove will remove the input completely from the form.
	Remove(name string)

	// RemoveValue will remove a single instance of a form value whose name and value match.
	// This is valuable for removing a single value from a select multiple.
	RemoveValue(name, value string) error

	// Value returns the current value of a form element whose name matches.  If name is not
	// found, error is returned.  For multiple value form element such as select multiple,
	// the first value is returned.
	Value(name string) (string, error)

	// Check will set a checkbox to its active state.  This is done by adding it to
	// the form and setting its value to the value attribute defined in the form.
	Check(name string) error

	// UnCheck will set a checkbox to its inactive state.  This is done by removing
	// it from the form.
	UnCheck(name string) error

	// IsChecked returns a boolean indicating if the checkbox is active or inactive.
	IsChecked(name string) (bool, error)

	// SelectByOptionLabel sets the current value of a select form element acording to the
	// options label.  If the element is a select multiple, multiple options may be selected.
	SelectByOptionLabel(name string, optionLabel ...string) error

	// SelectByOptionValue sets the current value of a select form element acording to the
	// options value.  If the element is a select multiple, multiple options may be selected.
	SelectByOptionValue(name string, optionValue ...string) error

	// SelectValues returns the current values of a form element whose name matches.  If name is not
	// found, error is returned.  For select multiple elements, all values are returned.
	SelectValues(name string) ([]string, error)

	// SelectLabels returns the labels for the selected options for a select form element whose name
	// matches.  If name is not found, error is returned.
	SelectLabels(name string) ([]string, error)

	// File sets the value for an form input type file,
	// it returns an ElementNotFound error if the field does not exists
	File(name string, fileName string, data io.Reader) error

	// SetFile sets the value for a form input type file.
	// It will add the field to the form if necessary
	SetFile(name string, fileName string, data io.Reader)

	Click(button string) error
	ClickByValue(name, value string) error
	Submit() error
	Dom() *goquery.Selection
}

// Form is the default form element.
type Form struct {
	bow       Browsable
	selection *goquery.Selection
	method    string
	action    string
	fields    url.Values
	buttons   url.Values
	checkboxs url.Values
	selects   selects
	files     FileSet
}

// NewForm creates and returns a *Form type.
func NewForm(bow Browsable, s *goquery.Selection) *Form {
	fields, buttons, checkboxs, selects, files := serializeForm(s)
	method, action := formAttributes(bow, s)

	return &Form{
		bow:       bow,
		selection: s,
		method:    method,
		action:    action,
		fields:    fields,
		buttons:   buttons,
		checkboxs: checkboxs,
		selects:   selects,
		files:     files,
	}
}

// Method returns the form method, eg "GET" or "POST".
func (f *Form) Method() string {
	return f.method
}

// Action returns the form action URL.
// The URL will always be absolute.
func (f *Form) Action() string {
	return f.action
}

// Input sets the value of a form field.
// it returns an ElementNotFound error if the field does not exist
func (f *Form) Input(name, value string) error {
	if _, ok := f.fields[name]; ok {
		f.fields.Set(name, value)
		return nil
	}
	return errors.NewElementNotFound("No input found with name '%s'.", name)
}

// File sets the value for an form input type file,
// it returns an ElementNotFound error if the field does not exists
func (f *Form) File(name string, fileName string, data io.Reader) error {

	if _, ok := f.files[name]; ok {
		f.files[name] = &File{fileName: fileName, data: data}
		return nil
	}
	return errors.NewElementNotFound(
		"No input type 'file' found with name '%s'.", name)
}

// SetFile sets the value for a form input type file.
// It will add the field to the form if necessary
func (f *Form) SetFile(name string, fileName string, data io.Reader) {
	f.files[name] = &File{fileName: fileName, data: data}
}

// Set will set the value of a form field if it exists,
// or create and set it if it does not.
func (f *Form) Set(name, value string) error {
	if _, ok := f.fields[name]; !ok {
		f.fields.Add(name, value)
		return nil
	}
	return f.Input(name, value)
}

// Check sets the checkbox value to its active state.
func (f *Form) Check(name string) error {
	if _, ok := f.checkboxs[name]; ok {
		f.fields.Set(name, f.checkboxs.Get(name))
		return nil
	}
	return errors.NewElementNotFound("No checkbox found with name '%s'.", name)
}

// UnCheck sets the checkbox value to inactive state.
func (f *Form) UnCheck(name string) error {
	if _, ok := f.checkboxs[name]; ok {
		f.fields.Del(name)
		return nil
	}
	return errors.NewElementNotFound("No checkbox found with name '%s'.", name)
}

// IsChecked returns the current state of the checkbox
func (f *Form) IsChecked(name string) (bool, error) {
	if _, ok := f.checkboxs[name]; ok {
		_, found := f.fields[name]
		return found, nil
	}
	return false, errors.NewElementNotFound("No checkbox found with name '%s'.", name)
}

// Remove will remove the form field if it exists.
func (f *Form) Remove(name string) {
	f.fields.Del(name)
}

// Value returns the current value of a form element whose name matches.  If name is not
// found, error is returned.  For multiple value form element such as select multiple,
// the first value is returned.
func (f *Form) Value(name string) (string, error) {
	if _, ok := f.fields[name]; ok {
		return f.fields.Get(name), nil
	}
	return "", errors.NewElementNotFound("No input found with name '%s'.", name)
}

// RemoveValue will remove a single instance of a form value whose name and value match.
// This is valuable for removing a single value from a select multiple.
func (f *Form) RemoveValue(name, val string) error {
	if _, ok := f.fields[name]; !ok {
		return errors.NewElementNotFound("No input found with name '%s'.", name)
	}
	var save []string
	for _, v := range f.fields[name] {
		if v != val {
			save = append(save, v)
		}
	}
	if len(save) == 0 {
		f.fields.Del(name)
	} else {
		f.fields[name] = save
	}
	return nil
}

// SelectByOptionLabel sets the current value of a select form element acording to the
// options label.  If the element is a select multiple, multiple options may be selected.
func (f *Form) SelectByOptionLabel(name string, optionLabel ...string) error {
	s, ok := f.selects[name]
	if !ok {
		return errors.NewElementNotFound("No select element found with name '%s'.", name)
	}
	if len(optionLabel) > 1 && !s.multiple {
		return errors.NewElementNotFound("The select element with name '%s' is not a select miltiple.", name)
	}
	f.fields.Del(name)
	for _, l := range optionLabel {
		if _, ok := s.labels[l]; !ok {
			return errors.NewElementNotFound("The select element with name %q does not have an option with label %q", name, l)
		}
		f.fields.Add(name, s.labels.Get(l))
	}
	return nil
}

// SelectByOptionValue sets the current value of a select form element acording to the
// options value.  If the element is a select multiple, multiple options may be selected.
func (f *Form) SelectByOptionValue(name string, optionValue ...string) error {
	s, ok := f.selects[name]
	if !ok {
		return errors.NewElementNotFound("No select element found with name '%s'.", name)
	}
	if len(optionValue) > 1 && !s.multiple {
		return errors.NewElementNotFound("The select element with name '%s' is not a select miltiple.", name)
	}
	f.fields.Del(name)
	for _, v := range optionValue {
		if _, ok := s.values[v]; !ok {
			return errors.NewElementNotFound("The select element with name %q does not have an option with value %q", name, v)
		}
		f.fields.Add(name, v)
	}
	return nil
}

// SelectValues returns the current values of a form element whose name matches.  If name is not
// found, error is returned.  For select multiple elements, all values are returned.
func (f *Form) SelectValues(name string) ([]string, error) {
	if _, ok := f.fields[name]; ok {
		return f.fields[name], nil
	}
	return nil, errors.NewElementNotFound("No input found with name '%s'.", name)
}

// SelectLabels returns the labels for the selected options for a select form element whose name
// matches.  If name is not found, error is returned.
func (f *Form) SelectLabels(name string) ([]string, error) {
	s, ok := f.selects[name]
	if !ok {
		return nil, errors.NewElementNotFound("No select element found with name '%s'.", name)
	}
	var labels []string
	for _, v := range f.fields[name] {
		labels = append(labels, s.values.Get(v))
	}
	return labels, nil
}

// Submit submits the form.
// Clicks the first button in the form, or submits the form without using
// any button when the form does not contain any buttons.
func (f *Form) Submit() error {
	if len(f.buttons) > 0 {
		for name := range f.buttons {
			return f.Click(name)
		}
	}
	return f.send("", "")
}

// Click submits the form by clicking the button with the given name.
func (f *Form) Click(button string) error {
	if _, ok := f.buttons[button]; !ok {
		return errors.NewInvalidFormValue(
			"Form does not contain a button with the name '%s'.", button)
	}
	return f.send(button, f.buttons[button][0])
}

// Click submits the form by clicking the button with the given name and value.
func (f *Form) ClickByValue(name, value string) error {
	if _, ok := f.buttons[name]; !ok {
		return errors.NewInvalidFormValue(
			"Form does not contain a button with the name '%s'.", name)
	}
	valueNotFound := true
	for _, val := range f.buttons[name] {
		if val == value {
			valueNotFound = false
			break
		}
	}
	if valueNotFound {
		return errors.NewInvalidFormValue(
			"Form does not contain a button with the name '%s' and value '%s'.", name, value)
	}
	return f.send(name, value)
}

// Dom returns the inner *goquery.Selection.
func (f *Form) Dom() *goquery.Selection {
	return f.selection
}

// send submits the form.
func (f *Form) send(buttonName, buttonValue string) error {
	method, ok := f.selection.Attr("method")
	if !ok {
		method = "GET"
	}
	action, ok := f.selection.Attr("action")
	if !ok {
		action = f.bow.Url().String()
	}
	aurl, err := url.Parse(action)
	if err != nil {
		return err
	}
	aurl = f.bow.ResolveUrl(aurl)

	values := make(url.Values, len(f.fields)+1)
	for name, vals := range f.fields {
		values[name] = vals
	}
	if buttonName != "" {
		values.Set(buttonName, buttonValue)
	}

	if strings.ToUpper(method) == "GET" {
		return f.bow.OpenForm(aurl.String(), values)
	}
	enctype, _ := f.selection.Attr("enctype")
	if enctype == "multipart/form-data" {
		return f.bow.PostMultipart(aurl.String(), values, f.files)
	}
	return f.bow.PostForm(aurl.String(), values)
}

// serializeForm converts the form fields into a url.Values type.
// Returns two url.Value types. The first is the form field values, and the
// second is the form button values.
func serializeForm(sel *goquery.Selection) (url.Values, url.Values, url.Values, selects, FileSet) {
	fields := make(url.Values)
	buttons := make(url.Values)
	checkboxs := make(url.Values)
	selects := make(selects)
	files := make(FileSet)
	sel.Find("input,button").Each(func(_ int, s *goquery.Selection) {
		if v, ok := s.Attr("disabled"); ok && strings.ToLower(v) == "disabled" {
			return
		}

		name, _ := s.Attr("name")
		val, _ := s.Attr("value")
		t, _ := s.Attr("type")
		t = strings.ToLower(t)
		if t == "submit" {
			buttons.Add(name, val)
		} else if t == "checkbox" || t == "radio" {
			if _, found := s.Attr("checked"); found {
				fields.Add(name, val)
			}
			if t == "checkbox" {
				checkboxs.Add(name, val)
			}
		} else if t == "file" {
			files[name] = &File{}
		} else {
			fields.Add(name, val)
		}
	})

	sel.Find("textarea").Each(func(_ int, s *goquery.Selection) {
		name, _ := s.Attr("name")
		val := s.Text()
		fields.Add(name, val)
	})

	sel.Find("select").Each(func(_ int, s *goquery.Selection) {
		if v, ok := s.Attr("disabled"); ok && strings.ToLower(v) == "disabled" {
			return
		}
		if name, ok := s.Attr("name"); ok {
			_, multiple := s.Attr("multiple")
			selects[name] = selectOptions{
				multiple: multiple,
				values:   make(url.Values),
				labels:   make(url.Values),
			}
			var foundSelected bool
			s.Find(`option`).Each(func(_ int, ss *goquery.Selection) {
				val, _ := ss.Attr("value")
				l, _ := ss.Html()
				selects[name].values.Add(val, strings.TrimSpace(html.UnescapeString(l)))
				selects[name].labels.Add(strings.TrimSpace(html.UnescapeString(l)), val)
<<<<<<< HEAD
				if _, exists := ss.Attr("selected"); !exists || foundSelected {
=======
				if foundSelected {
					return
				}
				sel, ok := ss.Attr("selected")
				if !ok {
					return
				}
				if sel != "" && strings.ToLower(sel) != "selected" {
>>>>>>> a4a8c16c
					return
				}
				fields.Add(name, val)
				if multiple {
					return
				}
				foundSelected = true
			})
		}
	})

	//fmt.Printf("%#v", fields)
	return fields, buttons, checkboxs, selects, files
}

type selects map[string]selectOptions

type selectOptions struct {
	multiple bool
	values   url.Values
	labels   url.Values
}

func formAttributes(bow Browsable, s *goquery.Selection) (string, string) {
	method, ok := s.Attr("method")
	if !ok {
		method = "GET"
	}
	action, ok := s.Attr("action")
	if !ok {
		action = bow.Url().String()
	}
	aurl, err := url.Parse(action)
	if err != nil {
		return "", ""
	}
	aurl = bow.ResolveUrl(aurl)

	return strings.ToUpper(method), aurl.String()
}<|MERGE_RESOLUTION|>--- conflicted
+++ resolved
@@ -412,9 +412,7 @@
 				l, _ := ss.Html()
 				selects[name].values.Add(val, strings.TrimSpace(html.UnescapeString(l)))
 				selects[name].labels.Add(strings.TrimSpace(html.UnescapeString(l)), val)
-<<<<<<< HEAD
-				if _, exists := ss.Attr("selected"); !exists || foundSelected {
-=======
+
 				if foundSelected {
 					return
 				}
@@ -423,7 +421,6 @@
 					return
 				}
 				if sel != "" && strings.ToLower(sel) != "selected" {
->>>>>>> a4a8c16c
 					return
 				}
 				fields.Add(name, val)
