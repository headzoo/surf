--- conflicted
+++ resolved
@@ -1,9 +1,6 @@
-<<<<<<< HEAD
-// +build linux,!arm
-=======
 // +build linux
 // +build !appengine
->>>>>>> 4d5ced19
+// +build !arm
 
 package agent
 
